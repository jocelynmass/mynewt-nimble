--- conflicted
+++ resolved
@@ -28,11 +28,6 @@
 pkg.deps:
     - kernel/os
     - net/nimble
-<<<<<<< HEAD
-    - sys/log
-    - sys/stats
-=======
->>>>>>> 7bb51262
     - util/mem
 
 pkg.deps.BLE_SM_LEGACY:
